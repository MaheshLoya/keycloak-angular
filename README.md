--- conflicted
+++ resolved
@@ -197,7 +197,6 @@
 } catch (error) {}
 ```
 
-<<<<<<< HEAD
 ## HttpClient RPT Interceptor
 
 It is possbile to activate RPT interceptor which adds RPT (requesting party token) to all HttpClient requests. Set `enableAuthorization` to true to enable the RPT Interceptor. The RPT will be added into Authorization header in the format of: Authorization: Bearer **_RPT_**. In this case the bearer token interceptor can be deactivated by setting `bearerExcludedUrls` to exclude all paths (see example below).
@@ -292,15 +291,12 @@
 } catch (error) {}
 ```
 
-## Contributing
-=======
 ## Contributors
 
 <!-- ALL-CONTRIBUTORS-LIST:START - Do not remove or modify this section -->
 
 <!-- prettier-ignore -->
 <!-- ALL-CONTRIBUTORS-LIST:END -->
->>>>>>> d48134d5
 
 If you want to contribute to the project, please check out the [contributing](CONTRIBUTING.md)
 document.
